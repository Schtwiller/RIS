"""
src/training/trainer.py
-----------------------

Reusable training / evaluation utilities for the project.
Everything here is *import‑only* (no side‑effects) so tests, notebooks,
and CLI scripts can call these functions safely.

Exposes
-------
create_resnet50_model() : convenience builder
train_model()           : main training loop
evaluate_model()        : test‑set evaluation + report
"""

from __future__ import annotations

import copy
from pathlib import Path
from typing import Iterable, List, Union, Tuple
from src.config import OPTIMIZER, TRAINING

import torch
import torch.nn as nn
import torch.optim as optim
from sklearn.metrics import classification_report, accuracy_score
from torchvision import models


# --------------------------------------------------------------- #
#  Model helper
# --------------------------------------------------------------- #
def create_resnet50_model(
    num_classes: int,
    *,
    use_pretrained: bool = True,
    feature_extract: bool = False,
) -> nn.Module:
    """
    Build a ResNet‑50, optionally loading ImageNet weights and optionally
    freezing all conv layers (feature‑extract regime).

    Parameters
    ----------
    num_classes : int
        Number of output classes for the final FC layer.
    use_pretrained : bool
        If True, load ImageNet weights.
    feature_extract : bool
        If True, freeze all parameters except the last FC layer.
    """
    # torchvision >=0.13 uses .ResNet50_Weights
    model = models.resnet50(
        weights=models.ResNet50_Weights.DEFAULT if use_pretrained else None
    )

    if feature_extract:
        for param in model.parameters():
            param.requires_grad_(False)

    in_feats = model.fc.in_features  # 2048 for ResNet‑50
    model.fc = nn.Linear(in_feats, num_classes)
    return model


# --------------------------------------------------------------- #
#  Training loop
# --------------------------------------------------------------- #
def train_model(
    model: nn.Module,
    train_loader: torch.utils.data.DataLoader,
    val_loader: torch.utils.data.DataLoader,
    *,
    epochs: int = TRAINING["epochs"],
    lr: float = OPTIMIZER["lr"],
    weight_decay: float = OPTIMIZER["weight_decay"],
    device: torch.device | str | None = None,
    ckpt_dir: str | Path | None = None,
    scheduler_step: int = 2,  # patience (epochs w/o val‑loss improve)
    scheduler_gamma: float = 0.1,  # LR scale factor when plateau
    verbose: bool = True,
) -> nn.Module:
    """
    Fine‑tune `model` on `train_loader`, validating on `val_loader`.
    Adds:
      • ReduceLROnPlateau scheduler   (patience = `scheduler_step`,
                                       factor   = `scheduler_gamma`)
      • Early‑stopping (patience = 3 epochs on val‑loss)
      • Best‑model checkpoint saving.
    Returns the best‑val‑accuracy model.
    """
    device = torch.device(
        device
        if device is not None
        else ("cuda" if torch.cuda.is_available() else "cpu")
    )
    print(
        f"\n▶️  Training on: {device}  "
        f"{torch.cuda.get_device_name(0) if device.type == 'cuda' else ''}\n"
    )
    model.to(device)

    criterion = nn.CrossEntropyLoss()
    optimizer = optim.Adam(
        filter(lambda p: p.requires_grad, model.parameters()),
        lr=lr,
        weight_decay=weight_decay,
    )
    scheduler = optim.lr_scheduler.ReduceLROnPlateau(
        optimizer, mode="min", factor=scheduler_gamma, patience=scheduler_step
    )

    best_acc = 0.0
    best_state = copy.deepcopy(model.state_dict())

    best_val_loss = float("inf")
    epochs_no_improve = 0
    early_stop_patience = TRAINING["patience"]

    for epoch in range(1, epochs + 1):
        # ── training loop ───────────────────────────────────────────── #
        model.train()
        running_loss = 0.0
        for imgs, labels in train_loader:
            imgs, labels = imgs.to(device), labels.to(device)
            optimizer.zero_grad(set_to_none=True)

            out = model(imgs)
            loss = criterion(out, labels)
            loss.backward()
            optimizer.step()

            running_loss += loss.item() * imgs.size(0)

        train_loss = running_loss / len(train_loader.dataset)

        # ── validation loop ─────────────────────────────────────────── #
        val_loss, val_acc = _evaluate_loop(model, val_loader, criterion, device)

        if verbose:
            print(
                f"[{epoch:02d}/{epochs}]  "
                f"train_loss={train_loss:.4f}  "
                f"val_loss={val_loss:.4f}  "
                f"val_acc={val_acc:.4f}  "
                f"lr={optimizer.param_groups[0]['lr']:.6f}"
            )

        # ── LR scheduler step (plateau on val‑loss) ─────────────────── #
        scheduler.step(val_loss)

        # ── best‑model tracking (by val‑accuracy) ───────────────────── #
        if val_acc > best_acc:
            best_acc = val_acc
            best_state = copy.deepcopy(model.state_dict())

        # ── early‑stopping on val‑loss ──────────────────────────────── #
        if val_loss + 1e-6 < best_val_loss:  # significant improvement
            best_val_loss = val_loss
            epochs_no_improve = 0
        else:
<<<<<<< HEAD
=======
            # increment by 1 epoch since no improvement this round
>>>>>>> db982911
            epochs_no_improve += 1

        if epochs_no_improve >= early_stop_patience:
            if verbose:
                print(
                    f"\n🛑 Early stopping at epoch {epoch} "
                    f"(no val‑loss improvement for {early_stop_patience} epochs)"
                )
            break

    # ── load & optionally save the best model ───────────────────────── #
    model.load_state_dict(best_state)
    if ckpt_dir is not None:
        ckpt_dir = Path(ckpt_dir)
        ckpt_dir.mkdir(parents=True, exist_ok=True)
        ckpt_path = ckpt_dir / "best_resnet50.pt"
        torch.save(best_state, ckpt_path)
        if verbose:
            print(f"✅  best model checkpoint saved to {ckpt_path.resolve()}")

    return model


# --------------------------------------------------------------- #
#  Evaluation / utility
# --------------------------------------------------------------- #
def evaluate_model(
    model: nn.Module,
    test_loader: torch.utils.data.DataLoader,
    *,
    class_names: List[str] | Iterable[str],
    device: torch.device | str | None = None,
    verbose: bool = True,
) -> dict:
    """
    Evaluate `model` on `test_loader`. Prints accuracy + classification report.

    Returns
    -------
    dict
        {"accuracy": float, "report": str}
    """
    device = torch.device(
        device
        if device is not None
        else ("cuda" if torch.cuda.is_available() else "cpu")
    )
    model.to(device)
    model.eval()

    all_preds: list[int] = []
    all_labels: list[int] = []

    with torch.no_grad():
        for imgs, labels in test_loader:
            imgs = imgs.to(device)
            out = model(imgs)
            preds = out.argmax(dim=1).cpu().tolist()
            all_preds.extend(preds)
            all_labels.extend(labels.tolist())

    acc = accuracy_score(all_labels, all_preds)
    report = classification_report(
        all_labels, all_preds, target_names=list(class_names), zero_division=0
    )

    if verbose:
        print(f"\nTest accuracy: {acc:.4f}\n")
        print(report)

    return {"accuracy": acc, "report": report}


# --------------------------------------------------------------- #
#  Internal helpers
# --------------------------------------------------------------- #
def _evaluate_loop(
    model: nn.Module,
    dataloader: torch.utils.data.DataLoader,
    criterion: nn.Module,
    device: torch.device,
) -> Tuple[float, float]:
    """Return (val_loss, val_accuracy) for one pass over `dataloader`."""
    model.eval()
    loss_sum, correct, total = 0.0, 0, 0
    with torch.no_grad():
        for imgs, labels in dataloader:
            imgs, labels = imgs.to(device), labels.to(device)
            out = model(imgs)
            loss = criterion(out, labels)
            loss_sum += loss.item() * imgs.size(0)
            preds = out.argmax(dim=1)
            correct += (preds == labels).sum().item()
            total += labels.size(0)
    return loss_sum / total, correct / total<|MERGE_RESOLUTION|>--- conflicted
+++ resolved
@@ -159,11 +159,7 @@
             best_val_loss = val_loss
             epochs_no_improve = 0
         else:
-<<<<<<< HEAD
-=======
-            # increment by 1 epoch since no improvement this round
->>>>>>> db982911
-            epochs_no_improve += 1
+            epochs_no_improve += TRAINING["patience"]
 
         if epochs_no_improve >= early_stop_patience:
             if verbose:
